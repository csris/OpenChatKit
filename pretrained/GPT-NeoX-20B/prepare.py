--- conflicted
+++ resolved
@@ -27,11 +27,6 @@
     config.save_pretrained(save_path)
     tokenizer = AutoTokenizer.from_pretrained(args.model_name)
     tokenizer.save_pretrained(save_path)
-<<<<<<< HEAD
-    model = AutoModelForCausalLM.from_pretrained(args.model_name, torch_dtype=torch.float16)
-    print('loaded model from HF...')
-=======
-
     # offload model from memory to disk if offload-dir is specified
     if args.offload_dir is not None:
         if not os.path.exists(args.offload_dir):
@@ -39,7 +34,7 @@
         model = AutoModelForCausalLM.from_pretrained(args.model_name, torch_dtype=torch.float16, device_map="auto", offload_folder=args.offload_dir)
     else:
         model = AutoModelForCausalLM.from_pretrained(args.model_name, torch_dtype=torch.float16)
->>>>>>> 148b5745
+    print('loaded model from HF...')
     
     print('converting the embedding layer...')
     item = {}
